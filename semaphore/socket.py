--- conflicted
+++ resolved
@@ -18,7 +18,7 @@
 """This module contains an object that represents a signald socket."""
 import json
 import logging
-from typing import AsyncIterable, List, Optional
+from typing import AsyncIterable, List
 
 import anyio
 import anyio.abc
@@ -29,11 +29,6 @@
 
     def __init__(self,
                  username: str,
-<<<<<<< HEAD
-                 profile_name: Optional[str] = None,
-                 profile_picture: Optional[str] = None,
-=======
->>>>>>> d2011759
                  socket_path: str = "/var/run/signald/signald.sock",
                  subscribe: bool = False):
         """Initialize socket."""
@@ -44,9 +39,6 @@
 
         self.log = logging.getLogger(__name__)
 
-        if self._profile_picture and not self._profile_name:
-            self.log.warning("Setting a profile picture requires setting a username")
-
     async def __aenter__(self) -> 'Socket':
         """Connect to the socket."""
         self._socket = await (await anyio.connect_unix(self._socket_path)).__aenter__()
@@ -54,38 +46,13 @@
 
         if self._subscribe:
             await self.send({"type": "subscribe", "username": self._username})
-<<<<<<< HEAD
-            self.log.info(f"{self._profile_name} attempted to subscribe "
-                          f"to +********{self._username[-3:]}")
-        self.log.info(f"{self._username} attempted to subscribe "
-                      f"to +********{self._username[-3:]}")
-        if self._profile_name:
-            profile_message = {"type": "set_profile",
-                               "version": "v1",
-                               "account": self._username,
-                               "name": self._profile_name}
-
-            if self._profile_picture:
-                profile_message["avatarFile"] = self._profile_picture
-
-            await self.send(profile_message)
-            self.log.info(f"Attempted to set Username to {self._username}")
-=======
             self.log.info(f"Bot attempted to subscribe to +********{self._username[-3:]}")
->>>>>>> d2011759
         return self
 
     async def __aexit__(self, *excinfo):
         """Disconnect from the internal socket."""
-<<<<<<< HEAD
-        if self._subscribe:
-            await self.send({"type": "unsubscribe", "username": self._username})
-            self.log.info(f"{self._profile_name} attempted to unsubscribe "
-                          f"to +********{self._username[-3:]}")
-=======
         await self.send({"type": "unsubscribe", "username": self._username})
         self.log.info(f"Bot attempted to unsubscribe to +********{self._username[-3:]}")
->>>>>>> d2011759
         return await self._socket.__aexit__(*excinfo)
 
     async def read(self) -> AsyncIterable[bytes]:
