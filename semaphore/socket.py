#!/usr/bin/env python
#
# Semaphore: A simple (rule-based) bot library for Signal Private Messenger.
# Copyright (C) 2020 Lazlo Westerhof <semaphore@lazlo.me>
#
# This program is free software: you can redistribute it and/or modify
# it under the terms of the GNU Affero General Public License as
# published by the Free Software Foundation, either version 3 of the
# License, or (at your option) any later version.
#
# This program is distributed in the hope that it will be useful,
# but WITHOUT ANY WARRANTY; without even the implied warranty of
# MERCHANTABILITY or FITNESS FOR A PARTICULAR PURPOSE.  See the
# GNU Affero General Public License for more details.
#
# You should have received a copy of the GNU Affero General Public License
# along with this program.  If not, see <https://www.gnu.org/licenses/>.
"""This module contains an object that represents a signald socket."""
import json
import logging
from typing import AsyncIterable, List, Optional

import anyio
import anyio.abc


class Socket:
    """This object represents a signald socket."""

    def __init__(self,
                 username: str,
<<<<<<< HEAD
                 profile_name: str,
                 profile_picture: str,
                 socket_path: str = "/var/run/signald/signald.sock",
                 subscribe: bool = False):
=======
                 profile_name: Optional[str] = "Semaphore Bot",
                 profile_picture: Optional[str] = None,
                 socket_path: str = "/var/run/signald/signald.sock"):
>>>>>>> 1ee47479
        """Initialize socket."""
        self._username: str = username
        self._profile_name: str = profile_name
        self._profile_picture: str = profile_picture
        self._socket_path: str = socket_path
        self._socket: anyio.abc.SocketStream
        self._subscribe: bool = subscribe

        self.log = logging.getLogger(__name__)

    async def __aenter__(self) -> 'Socket':
        """Connect to the socket."""
        self._socket = await (await anyio.connect_unix(self._socket_path)).__aenter__()
        self.log.info(f"Connected to socket ({self._socket_path})")
<<<<<<< HEAD

        if self._subscribe:
            await self.send({"type": "subscribe", "username": self._username})
            self.log.info(f"{self._profile_name} attempted to subscribe "
                          f"to +********{self._username[-3:]}")
=======
        await self.send({"type": "subscribe", "username": self._username})
        self.log.info(f"{self._username} attempted to subscribe "
                      f"to +********{self._username[-3:]}")
        if self._username:
            profile_message = {"type": "set_profile",
                               "version": "v1",
                               "account": self._username,
                               "name": self._profile_name}
>>>>>>> 1ee47479

            if self._profile_picture:
                profile_message["avatarFile"] = self._profile_picture

<<<<<<< HEAD
        await self.send(profile_message)
=======
            await self.send(profile_message)
            self.log.info(f"Attempted to set Username to {self._username}")
>>>>>>> 1ee47479
        return self

    async def __aexit__(self, *excinfo):
        """Disconnect from the internal socket."""
        if self._subscribe:
            await self.send({"type": "unsubscribe", "username": self._username})
            self.log.info(f"{self._profile_name} attempted to unsubscribe "
                          f"to +********{self._username[-3:]}")
        return await self._socket.__aexit__(*excinfo)

    async def read(self) -> AsyncIterable[bytes]:
        """Read a socket, line by line."""
        buffer: List[bytes] = []
        while True:
            try:
                char = await self._socket.receive(1)
            except anyio.EndOfStream:
                raise ConnectionResetError("Connection was reset")
            if char == b"\n":
                yield b"".join(buffer)
                buffer = []
            else:
                buffer.append(char)

    async def send(self, message: dict) -> None:
        """Send message to socket."""
        serialized = json.dumps(message)
        self.log.debug(f"Socket send: {serialized}")
        await self._socket.send(serialized.encode("utf8") + b"\n")<|MERGE_RESOLUTION|>--- conflicted
+++ resolved
@@ -29,16 +29,10 @@
 
     def __init__(self,
                  username: str,
-<<<<<<< HEAD
-                 profile_name: str,
-                 profile_picture: str,
+                 profile_name: Optional[str] = "Semaphore Bot",
+                 profile_picture: Optional[str] = None,
                  socket_path: str = "/var/run/signald/signald.sock",
                  subscribe: bool = False):
-=======
-                 profile_name: Optional[str] = "Semaphore Bot",
-                 profile_picture: Optional[str] = None,
-                 socket_path: str = "/var/run/signald/signald.sock"):
->>>>>>> 1ee47479
         """Initialize socket."""
         self._username: str = username
         self._profile_name: str = profile_name
@@ -53,14 +47,11 @@
         """Connect to the socket."""
         self._socket = await (await anyio.connect_unix(self._socket_path)).__aenter__()
         self.log.info(f"Connected to socket ({self._socket_path})")
-<<<<<<< HEAD
 
         if self._subscribe:
             await self.send({"type": "subscribe", "username": self._username})
             self.log.info(f"{self._profile_name} attempted to subscribe "
                           f"to +********{self._username[-3:]}")
-=======
-        await self.send({"type": "subscribe", "username": self._username})
         self.log.info(f"{self._username} attempted to subscribe "
                       f"to +********{self._username[-3:]}")
         if self._username:
@@ -68,17 +59,12 @@
                                "version": "v1",
                                "account": self._username,
                                "name": self._profile_name}
->>>>>>> 1ee47479
 
             if self._profile_picture:
                 profile_message["avatarFile"] = self._profile_picture
 
-<<<<<<< HEAD
-        await self.send(profile_message)
-=======
             await self.send(profile_message)
             self.log.info(f"Attempted to set Username to {self._username}")
->>>>>>> 1ee47479
         return self
 
     async def __aexit__(self, *excinfo):
