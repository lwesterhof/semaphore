#!/usr/bin/env python
#
# Semaphore: A simple (rule-based) bot library for Signal Private Messenger.
# Copyright (C) 2020-2021 Lazlo Westerhof <semaphore@lazlo.me>
#
# This program is free software: you can redistribute it and/or modify
# it under the terms of the GNU Affero General Public License as
# published by the Free Software Foundation, either version 3 of the
# License, or (at your option) any later version.
#
# This program is distributed in the hope that it will be useful,
# but WITHOUT ANY WARRANTY; without even the implied warranty of
# MERCHANTABILITY or FITNESS FOR A PARTICULAR PURPOSE.  See the
# GNU Affero General Public License for more details.
#
# You should have received a copy of the GNU Affero General Public License
# along with this program.  If not, see <https://www.gnu.org/licenses/>.
"""This module contains an object that represents a Signal message."""
from typing import Optional, TYPE_CHECKING

import attr

from .address import Address
from .data_message import DataMessage
from .reply import Reply
if TYPE_CHECKING:
    # resolve circular imports
    from .message_sender import MessageSender


@attr.s(auto_attribs=True, frozen=True)
class Message:
    """This object represents a Signal message."""

    username: str
    source: Address
    envelope_type: int
    timestamp: int
    timestamp_iso: str
    server_timestamp: int
    _sender: 'MessageSender'
    source_device: int = attr.ib(default=0)
    uuid: str = attr.ib(default=None)
    relay: str = attr.ib(default=None)
    has_legacy_message: bool = attr.ib(default=False)
    has_content: bool = attr.ib(default=False)
    is_receipt: bool = attr.ib(default=False)
    data_message: Optional[DataMessage] = attr.ib(default=None)
    is_unidentified_sender: bool = attr.ib(default=False)

    def empty(self) -> bool:
        """Check if the message is not empty."""
        if self.data_message:
            if self.data_message.body != "":
                return False
        return True

    def get_body(self):
        """Check if the message is not empty."""
        if self.empty():
            return ""
        else:
            return self.data_message.body

    def get_sticker(self):
        """Return the message's sticker if there is one."""
        return self.data_message.sticker

    def get_group_id(self) -> Optional[str]:
        """Get group id if message is a group message."""
        if self.data_message:
            if self.data_message.groupV2:
                return self.data_message.groupV2.group_id
            if self.data_message.group:
                return self.data_message.group.group_id
        return None

    async def reply(self, *args, **kwargs) -> bool:
        """Send a reply to the message.

        :param *args:    The body of the reply
        :param **kwargs: Keyword arguments of the Reply constructor
<<<<<<< HEAD
        :return: Returns whether reply was sent successfully
=======

        :return: Returns whether replying is successful.
        :rtype: bool
>>>>>>> 58554255
        """
        return await self._sender.reply_message(self, Reply(*args, **kwargs))

    async def typing_started(self) -> None:
        """Send a typing started message."""
        await self._sender.typing_started(self)

    async def typing_stopped(self) -> None:
        """Send a typing stopped message."""
        await self._sender.typing_stopped(self)

    async def mark_delivered(self) -> None:
        """Mark the message as delivered."""
        await self._sender.mark_delivered(self)

    async def mark_read(self) -> None:
        """Mark the message as read."""
        await self._sender.mark_read(self)<|MERGE_RESOLUTION|>--- conflicted
+++ resolved
@@ -80,13 +80,9 @@
 
         :param *args:    The body of the reply
         :param **kwargs: Keyword arguments of the Reply constructor
-<<<<<<< HEAD
+
         :return: Returns whether reply was sent successfully
-=======
-
-        :return: Returns whether replying is successful.
         :rtype: bool
->>>>>>> 58554255
         """
         return await self._sender.reply_message(self, Reply(*args, **kwargs))
 
