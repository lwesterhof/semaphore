#!/usr/bin/env python
#
# Semaphore: A simple (rule-based) bot library for Signal Private Messenger.
# Copyright (C) 2020-2021 Lazlo Westerhof <semaphore@lazlo.me>
#
# This program is free software: you can redistribute it and/or modify
# it under the terms of the GNU Affero General Public License as
# published by the Free Software Foundation, either version 3 of the
# License, or (at your option) any later version.
#
# This program is distributed in the hope that it will be useful,
# but WITHOUT ANY WARRANTY; without even the implied warranty of
# MERCHANTABILITY or FITNESS FOR A PARTICULAR PURPOSE.  See the
# GNU Affero General Public License for more details.
#
# You should have received a copy of the GNU Affero General Public License
# along with this program.  If not, see <https://www.gnu.org/licenses/>.
"""This module contains an object that represents a Signal Private Messenger bot."""
import logging
import re
import threading
from typing import Awaitable, Callable, Dict, List, Optional, Pattern

import anyio

from .chat_context import ChatContext
from .exceptions import StopPropagation
from .job_queue import JobQueue
from .message import Message
from .message_receiver import MessageReceiver
from .message_sender import MessageSender
from .socket import Socket


class Bot:
    """This object represents a simple (rule-based) Signal Private Messenger bot."""

    def __init__(self,
                 username: str,
                 profile_name: Optional[str] = "Semaphore Bot",
                 profile_picture: Optional[str] = None,
                 logging_level=logging.INFO,
                 socket_path="/var/run/signald/signald.sock"):
        """Initialize bot."""
        self._username: str = username
        self._profile_name: str = profile_name
        self._profile_picture: str = profile_picture
        self._socket_path: str = socket_path
        self._receiver: MessageReceiver
        self._sender: MessageSender
        self._receive_socket: Optional[Socket] = None
        self._send_socket: Optional[Socket] = None
        self._job_queue: JobQueue
        self._handlers: List = []
        self._chat_context: Dict[str, ChatContext] = {}
        self._exception_handler: Optional[Callable[[Exception, ChatContext],
                                                   Awaitable[None]]]

        threading.current_thread().name = 'bot'
        logging.basicConfig(
            format='%(asctime)s %(threadName)s: [%(levelname)s] %(message)s',
            level=logging_level
        )
        self.log = logging.getLogger(__name__)

    def register_handler(self, regex: Pattern, func: Callable) -> None:
        """Register a chat handler with a regex."""
        if not isinstance(regex, type(re.compile(""))):
            regex = re.compile(regex, re.UNICODE)

        self._handlers.append((regex, func))
        self.log.info(f"Handler <{func.__name__}> registered ('{regex.pattern}')")

    def set_exception_handler(self, func: Callable):
        self._exception_handler = func

    def handler(self, regex: Pattern):
        """Decorator to register handlers."""

        def decorator(func: Callable):
            self.register_handler(regex, func)
            return func

        return decorator

    async def _handle_message(self, message: Message, func: Callable, match) -> None:
        """Handle a matched message."""
        message_id = id(message)

        # Retrieve or create chat context.
        if self._chat_context.get(message.source, False):
            context = self._chat_context[message.source]
            context.message = message
            context.match = match
            self.log.debug(f"Chat context exists for {message.source}")
        else:
            context = ChatContext(message, match, self._job_queue, self)
            self.log.debug(f"Chat context created for {message.source}")

        # Process received message and send reply.
        try:
            await func(context)
            self._chat_context[message.source] = context
            self.log.debug(f"Message ({message_id}) processed by handler {func.__name__}")
        except StopPropagation:
            raise
        except Exception as exc:
            self.log.error(
                f"Processing message ({message_id}) by {func.__name__} failed",
                exc_info=exc,
            )
            if self._exception_handler:
                await self._exception_handler(exc, context)

    async def _match_message(self, message: Message) -> None:
        """Match an incoming message against a handler."""
        message_id = id(message)

        # Mark message as delivered.
        await message.mark_delivered()
        self.log.debug(f"Message ({message_id}) received from {message.source}")
        self.log.debug(str(message))

        # Loop over all registered handlers.
        for regex, func in self._handlers:
            # Match message text against handlers.
            match = re.search(regex, message.get_body())
            if not match:
                self.log.debug(f'skipping {func.__name__}')
                continue

            self.log.debug(
                f"Message matched against handler <{func.__name__}> ('{regex.pattern}')"
            )

            try:
                await self._handle_message(message, func, match)
            except StopPropagation:
                break

    async def __aenter__(self) -> 'Bot':
        """Connect to the bot's internal socket."""
<<<<<<< HEAD
        self._send_socket = await Socket(self._username,
                                         self._profile_name,
                                         self._profile_picture,
                                         self._socket_path,
                                         False).__aenter__()
        self._sender = MessageSender(self._username, self._send_socket)
=======
        self._socket = await Socket(self._username,
                                    profile_name=None,
                                    profile_picture=None,
                                    socket_path=self._socket_path).__aenter__()
        self._sender = MessageSender(self._username, self._socket)
>>>>>>> fe6adbe3
        return self

    async def __aexit__(self, *excinfo):
        """Disconnect from the bot's internal socket."""
        if self._receive_socket:
            await self._receive_socket.__aexit__(*excinfo)
        await self._send_socket.__aexit__(*excinfo)

    async def start(self) -> None:
        """Start the bot event loop."""
        self.log.info(f"{self._profile_name} started")
        self._receive_socket = await Socket(self._username,
                                            self._profile_name,
                                            self._profile_picture,
                                            self._socket_path,
                                            True).__aenter__()
        self._receiver = MessageReceiver(self._receive_socket, self._sender)

        async with anyio.create_task_group() as tg:
            self._job_queue = JobQueue(self._sender)
            await tg.spawn(self._job_queue.start)

            # handle incoming messages in parallel
            async for message in self._receiver.receive():
                if message.data_message is not None:
                    await tg.spawn(self._match_message, message)

    async def send_message(self, receiver, body, attachments=None) -> bool:
        """
        Send a message.

        :param receiver:    The receiver of the message (uuid or number).
        :param body:        The body of the message.
        :param attachments: Optional attachments to the message.
        :return: Returns whether sending is successful
        :rtype: bool
        """
        return await self._sender.send_message(receiver, body, attachments)<|MERGE_RESOLUTION|>--- conflicted
+++ resolved
@@ -62,6 +62,8 @@
             level=logging_level
         )
         self.log = logging.getLogger(__name__)
+
+        self._socket: Socket
 
     def register_handler(self, regex: Pattern, func: Callable) -> None:
         """Register a chat handler with a regex."""
@@ -140,20 +142,12 @@
 
     async def __aenter__(self) -> 'Bot':
         """Connect to the bot's internal socket."""
-<<<<<<< HEAD
         self._send_socket = await Socket(self._username,
-                                         self._profile_name,
-                                         self._profile_picture,
-                                         self._socket_path,
-                                         False).__aenter__()
+                                         profile_name=None,
+                                         profile_picture=None,
+                                         socket_path=self._socket_path,
+                                         subscribe=False).__aenter__()
         self._sender = MessageSender(self._username, self._send_socket)
-=======
-        self._socket = await Socket(self._username,
-                                    profile_name=None,
-                                    profile_picture=None,
-                                    socket_path=self._socket_path).__aenter__()
-        self._sender = MessageSender(self._username, self._socket)
->>>>>>> fe6adbe3
         return self
 
     async def __aexit__(self, *excinfo):
