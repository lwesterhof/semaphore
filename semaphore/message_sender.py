--- conflicted
+++ resolved
@@ -16,10 +16,7 @@
 # You should have received a copy of the GNU Affero General Public License
 # along with this program.  If not, see <https://www.gnu.org/licenses/>.
 """This module contains a class that handles sending bot messages."""
-<<<<<<< HEAD
-=======
 import asyncio
->>>>>>> 58554255
 import json
 import logging
 import re
@@ -38,54 +35,6 @@
         """Initialize message sender."""
         self._username: str = username
         self._socket: Socket = socket
-<<<<<<< HEAD
-        self.log = logging.getLogger(__name__)
-
-    async def _send(self, message: Dict) -> bool:
-        """
-        Send a message wrapper to socket
-
-        :param message: MessageWrapper
-        :return: Returns whether sending is successful
-        """
-        self.signald_message_id += 1
-        message['id'] = str(self.signald_message_id)
-
-        await self._socket.send(message)
-
-        # Wait for success response
-        async for line in self._socket.read():
-            self.log.debug(f"Socket of sender received: {line.decode()}")
-
-            # Load Signal message wrapper
-            try:
-                response_wrapper = json.loads(line)
-            except json.JSONDecodeError as e:
-                self.log.error("Could not decode signald response", exc_info=e)
-                continue
-
-            # Skip everything but response for our message
-            if 'id' not in response_wrapper:
-                continue
-
-            if response_wrapper['id'] != message['id']:
-                self.log.warning("Received message response for another id")
-                continue
-
-            if response_wrapper.get("error"):
-                self.log.warning(f"Could not send message:"
-                                 f"{response_wrapper['error'].get('message')}")
-                return False
-
-            response = response_wrapper['data']
-            results = response.get("results")
-
-            if results:
-                if results[0].get('success'):
-                    return True
-            return False
-        return False
-=======
         self._socket_lock = asyncio.Lock()
         self.log = logging.getLogger(__name__)
 
@@ -133,7 +82,6 @@
                         return True
                 return False
             return False
->>>>>>> 58554255
 
     async def send_message(self, receiver, body, attachments=None) -> bool:
         """
@@ -142,12 +90,8 @@
         :param receiver:    The receiver of the message (uuid or number).
         :param body:        The body of the message.
         :param attachments: Optional attachments to the message.
-<<<<<<< HEAD
-        :return: Returns whether sending is successful
-=======
 
         :return: Returns whether sending is successful.
->>>>>>> 58554255
         :rtype: bool
         """
         bot_message = {
@@ -176,14 +120,10 @@
 
         :param message: The original message replying to.
         :param reply:   The reply to send.
-<<<<<<< HEAD
-        :return: Returns whether reply was sent successfully
-=======
 
 
         :return: Returns whether replying is successful.
         :rtype: bool
->>>>>>> 58554255
         """
         # Mark message as read before replying.
         if reply.mark_read:
